--- conflicted
+++ resolved
@@ -11,7 +11,7 @@
   
 Returns proxy as string:  
 ```  
-'113.160.218.14:8888'  
+'http://113.160.218.14:8888'  
 ```  
   
 ### Requirements  
@@ -59,12 +59,9 @@
 Timeout is parameter for checking if proxy is valid. If test site doesn't respond in specified time  
 script marks this proxy as invalid. Default ```timeout=0.5```. You can change it by defining  
 specified timeout eg. ```timeout=1```.  
+
 ```  
-<<<<<<< HEAD
 proxy = FreeProxt(timeout=1).get()  
-=======
-proxy = FreeProxy(timeut=1).get()  
->>>>>>> cdf32200
 ```  
 * **`rand` parameter** 
 ```
